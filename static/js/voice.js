// Voice conversation handler for ElevenLabs Conversational AI
class VoiceConversation {
  constructor(formId, voiceId, language) {
    this.formId = formId;
    this.voiceId = voiceId;
    this.language = language;
    this.conversation = null;
    this.isActive = false;
    this.sessionId = null;
    this.transcript = [];
  }

  async initialize() {
    try {
      // Get ephemeral token from backend
      const tokenResponse = await fetch('/api/voice/token', {
        method: 'POST',
        headers: { 'Content-Type': 'application/json' },
        body: JSON.stringify({ form_id: this.formId })
      });

      if (!tokenResponse.ok) {
        throw new Error('Failed to get voice token');
      }

      const tokenData = await tokenResponse.json();

      // Request microphone access for voice input
      this.mediaStream = await navigator.mediaDevices.getUserMedia({ audio: true });

      // Initialize server-based voice conversation
      this.conversation = new ServerVoiceConversation({
        voiceId: this.voiceId,
        formId: this.formId,
        language: this.language,
        onConnect: () => this.onConnect(),
        onDisconnect: () => this.onDisconnect(),
        onMessage: (message) => this.onMessage(message),
        onError: (error) => this.onError(error),
        onTranscript: (transcript) => this.onTranscript(transcript)
      });

      // Start session tracking
      await this.startSession();

      return true;
    } catch (error) {
      console.error('Failed to initialize voice conversation:', error);
      return false;
    }
  }

  async startSession() {
    try {
      // Create a session in the backend
      const response = await fetch('/api/voice/session/start', {
        method: 'POST',
        headers: { 'Content-Type': 'application/json' },
        body: JSON.stringify({
          form_id: this.formId,
          device_id: await this.getDeviceId()
        })
      });

      const data = await response.json();
      this.sessionId = data.session_id;
    } catch (error) {
      console.error('Failed to start session:', error);
    }
  }

  async getDeviceId() {
    // Simple device fingerprinting
    const canvas = document.createElement('canvas');
    const ctx = canvas.getContext('2d');
    ctx.textBaseline = 'top';
    ctx.font = '14px Arial';
    ctx.fillText('device_id', 2, 2);
    return canvas.toDataURL().slice(-50);
  }

  async start() {
    if (!this.conversation) {
      const initialized = await this.initialize();
      if (!initialized) {
        throw new Error('Failed to initialize conversation');
      }
    }

    // For real ElevenLabs SDK, conversation starts automatically after startSession()
    // For mock, call startConversation
    if (this.conversation.startConversation) {
      await this.conversation.startConversation();
    }
    this.isActive = true;
    this.updateUI('active');
  }

  async pause() {
    if (this.conversation && this.isActive) {
      // ElevenLabs SDK doesn't have pause - use end/start pattern or mock method
      if (this.conversation.pauseConversation) {
        await this.conversation.pauseConversation();
      }
      this.isActive = false;
      this.updateUI('paused');
    }
  }

  async end() {
    if (this.conversation) {
      // Use the correct ElevenLabs SDK method or mock method
      if (this.conversation.endSession) {
        await this.conversation.endSession();
      } else if (this.conversation.endConversation) {
        await this.conversation.endConversation();
      }
      this.isActive = false;
      this.updateUI('ended');

      // Save the conversation
      await this.saveConversation();
    }
  }

  async saveConversation() {
    if (!this.sessionId || this.transcript.length === 0) return;

    try {
      await fetch('/api/voice/session/save', {
        method: 'POST',
        headers: { 'Content-Type': 'application/json' },
        body: JSON.stringify({
          session_id: this.sessionId,
          form_id: this.formId,
          transcript: this.transcript,
          mode: 'voice'
        })
      });
    } catch (error) {
      console.error('Failed to save conversation:', error);
    }
  }

  onConnect() {
    console.log('Voice conversation connected');
    this.updateUI('connected');
  }

  onDisconnect() {
    console.log('Voice conversation disconnected');
    this.updateUI('disconnected');
  }

  onMessage(message) {
    console.log('Received message:', message);
    // Handle conversation messages
  }

  onError(error) {
    console.error('Voice conversation error:', error);
    this.updateUI('error');
  }

  onTranscript(transcript) {
    // Store transcript for later saving
    this.transcript.push({
      timestamp: new Date().toISOString(),
      speaker: transcript.speaker,
      text: transcript.text
    });

    // Update UI with transcript
    this.updateTranscript(transcript);
  }

  updateUI(state) {
    const visualizer = document.getElementById('visualizer');
    const rippleEffect = document.getElementById('ripple-effect');
    const startBtn = document.getElementById('start-btn');
    const pauseBtn = document.getElementById('pause-btn');
    const endBtn = document.getElementById('end-btn');

    switch(state) {
      case 'active':
      case 'connected':
        // Show ripple animation when conversation is active
        if (rippleEffect) rippleEffect.classList.remove('hidden');
        if (visualizer) visualizer.classList.add('voice-active');
        if (startBtn) {
          startBtn.disabled = true;
          startBtn.classList.add('opacity-50');
        }
        if (pauseBtn) {
          pauseBtn.disabled = false;
          pauseBtn.classList.remove('opacity-50');
        }
        if (endBtn) endBtn.disabled = false;
        break;

      case 'paused':
        // Hide ripple animation when paused
        if (rippleEffect) rippleEffect.classList.add('hidden');
        if (visualizer) visualizer.classList.remove('voice-active');
        if (startBtn) {
          startBtn.disabled = false;
          startBtn.classList.remove('opacity-50');
          startBtn.querySelector('span').textContent = 'Resume';
        }
        if (pauseBtn) {
          pauseBtn.disabled = true;
          pauseBtn.classList.add('opacity-50');
        }
        break;

      case 'ended':
      case 'disconnected':
        // Hide ripple animation when ended
        if (rippleEffect) rippleEffect.classList.add('hidden');
        if (visualizer) {
          visualizer.classList.remove('voice-active');
          visualizer.classList.add('opacity-50');
        }
        if (startBtn) startBtn.disabled = true;
        if (pauseBtn) pauseBtn.disabled = true;
        if (endBtn) endBtn.disabled = true;
        // Show completion message
        this.showCompletionMessage();
        break;

      case 'error':
        // Hide ripple animation on error
        if (rippleEffect) rippleEffect.classList.add('hidden');
        if (visualizer) {
          visualizer.classList.remove('voice-active');
          visualizer.classList.add('bg-red-400');
        }
        break;
    }
  }

  updateTranscript(transcript) {
    // Update transcript display if needed
    const transcriptContainer = document.getElementById('transcript');
    if (transcriptContainer) {
      const entry = document.createElement('div');
      entry.className = transcript.speaker === 'user' ? 'text-right' : 'text-left';
      entry.innerHTML = `
        <span class="text-xs text-gray-500">${transcript.speaker}</span>
        <p class="text-sm">${transcript.text}</p>
      `;
      transcriptContainer.appendChild(entry);
      transcriptContainer.scrollTop = transcriptContainer.scrollHeight;
    }
  }

  showCompletionMessage() {
    const container = document.querySelector('.flex-1');
    const message = document.createElement('div');
    message.className = 'mt-6 p-4 bg-green-100 rounded-lg text-center';
    message.innerHTML = `
      <h3 class="font-semibold text-green-800">Thank you!</h3>
      <p class="text-sm text-green-600 mt-1">Your response has been recorded.</p>
    `;
    container.appendChild(message);
  }
}

// Initialize on page load
document.addEventListener('DOMContentLoaded', () => {
  const formId = window.FORM_ID;
  const voiceId = window.VOICE_ID;
  const language = window.VOICE_LANGUAGE;

  if (!voiceId) {
    console.error('No voice ID provided');
    return;
  }

  if (!formId) {
    console.error('No form ID provided');
    return;
  }

  const conversation = new VoiceConversation(formId, voiceId, language);

  // Button handlers
  const startBtn = document.getElementById('start-btn');
  const pauseBtn = document.getElementById('pause-btn');
  const endBtn = document.getElementById('end-btn');

  if (startBtn) {
    startBtn.addEventListener('click', async () => {
      try {
        await conversation.start();
      } catch (error) {
        console.error('Failed to start conversation:', error);
        alert('Failed to start voice conversation. Please try again.');
      }
    });
  }

  if (pauseBtn) {
    pauseBtn.addEventListener('click', async () => {
      await conversation.pause();
    });
  }

  if (endBtn) {
    endBtn.addEventListener('click', async () => {
      if (confirm('Are you sure you want to end the conversation?')) {
        await conversation.end();
      }
    });
  }
});

// Server-based voice conversation using ElevenLabs API via backend
class ServerVoiceConversation {
  constructor(config) {
    this.config = config;
    this.isListening = false;
    this.mediaRecorder = null;
    this.audioChunks = [];
    this.currentAudio = null; // Track current playing audio
    this.isPlaying = false;
    console.log('Server voice conversation initialized:', config);
  }

  async startConversation() {
    console.log('Starting server-based voice conversation...');
    this.config.onConnect?.();

    // Start with greeting
    await this.speak('Hello! I\'m ready to help you with the survey. Shall we begin?');

    // Start listening for voice input
    this.startListening();
  }

  async speak(text) {
    try {
      // Stop current audio if playing (interruption)
      if (this.currentAudio && !this.currentAudio.paused) {
        this.currentAudio.pause();
        this.currentAudio = null;
      }

      const response = await fetch('/api/voice/speak', {
        method: 'POST',
        headers: { 'Content-Type': 'application/json' },
        body: JSON.stringify({
          text: text,
          voice_id: this.config.voiceId
        })
      });

      if (response.ok) {
        const audioBlob = await response.blob();
        const audioUrl = URL.createObjectURL(audioBlob);
        const audio = new Audio(audioUrl);

        this.currentAudio = audio;
        this.isPlaying = true;

        audio.onended = () => {
          URL.revokeObjectURL(audioUrl);
          this.isPlaying = false;
          this.currentAudio = null;
        };

        await audio.play();

        // Update transcript
        this.config.onTranscript?.({
          speaker: 'assistant',
          text: text
        });
      }
    } catch (error) {
      console.error('TTS error:', error);
      this.isPlaying = false;
    }
  }

  async startListening() {
    console.log('Starting voice recognition...');

    if (!('webkitSpeechRecognition' in window) && !('SpeechRecognition' in window)) {
      console.error('Speech recognition not supported');
      const status = document.getElementById('status-message');
      if (status) {
        status.textContent = 'Your browser does not support voice input.';
        status.classList.remove('hidden');
        status.classList.add('text-red-500', 'font-semibold');
      }

      const startBtn = document.getElementById('start-btn');
      const pauseBtn = document.getElementById('pause-btn');
      const endBtn = document.getElementById('end-btn');
      [startBtn, pauseBtn, endBtn].forEach((btn) => {
        if (btn) {
          btn.disabled = true;
          btn.classList.add('opacity-50');
        }
      });
      return;
    }

    const SpeechRecognition = window.SpeechRecognition || window.webkitSpeechRecognition;
    this.recognition = new SpeechRecognition();

    this.recognition.continuous = true;
    this.recognition.interimResults = true;
<<<<<<< HEAD
    this.recognition.lang = 'en-US'; // Could be dynamic based on form settings

=======
    this.recognition.lang = this.config.language || 'en-US'; // Use configured language or default
    
>>>>>>> c8734f6a
    this.recognition.onresult = (event) => {
      let interimTranscript = '';
      let finalTranscript = '';

      for (let i = event.resultIndex; i < event.results.length; i++) {
        const transcript = event.results[i][0].transcript;
        if (event.results[i].isFinal) {
          finalTranscript += transcript;
        } else {
          interimTranscript += transcript;
        }
      }

      // Handle interruption - if user starts speaking while AI is talking
      if (interimTranscript && this.isPlaying) {
        console.log('User interrupting...');
        // Stop current audio
        if (this.currentAudio && !this.currentAudio.paused) {
          this.currentAudio.pause();
          this.currentAudio = null;
          this.isPlaying = false;
        }
      }

      if (finalTranscript) {
        console.log('User said:', finalTranscript);
        this.handleUserSpeech(finalTranscript);
      }
    };

    this.recognition.onerror = (event) => {
      console.error('Speech recognition error:', event.error);
      if (event.error === 'no-speech') {
        // Restart listening after a brief pause
        setTimeout(() => this.startListening(), 1000);
      }
    };

    this.recognition.onend = () => {
      if (this.isListening) {
        // Restart recognition to keep listening
        setTimeout(() => this.recognition.start(), 100);
      }
    };

    this.isListening = true;
    this.recognition.start();
  }

  async handleUserSpeech(transcript) {
    // Add to transcript
    this.config.onTranscript?.({
      speaker: 'user',
      text: transcript
    });

    // Send to conversation API for response
    try {
      const response = await fetch('/api/voice/conversation', {
        method: 'POST',
        headers: { 'Content-Type': 'application/json' },
        body: JSON.stringify({
          form_id: this.config.formId,
          user_input: transcript,
          voice_id: this.config.voiceId
        })
      });

      if (response.ok) {
        const data = await response.json();
        if (data.response) {
          await this.speak(data.response);
        }
      }
    } catch (error) {
      console.error('Conversation API error:', error);
    }
  }

  async pauseConversation() {
    console.log('Pausing server conversation...');
    this.stopListening();
  }

  async endConversation() {
    console.log('Ending server conversation...');
    this.stopListening();
    this.config.onDisconnect?.();
  }

  stopListening() {
    this.isListening = false;
    if (this.recognition) {
      this.recognition.stop();
    }
    if (this.mediaRecorder) {
      this.mediaRecorder.stop();
    }
  }
};<|MERGE_RESOLUTION|>--- conflicted
+++ resolved
@@ -412,13 +412,7 @@
 
     this.recognition.continuous = true;
     this.recognition.interimResults = true;
-<<<<<<< HEAD
-    this.recognition.lang = 'en-US'; // Could be dynamic based on form settings
-
-=======
     this.recognition.lang = this.config.language || 'en-US'; // Use configured language or default
-    
->>>>>>> c8734f6a
     this.recognition.onresult = (event) => {
       let interimTranscript = '';
       let finalTranscript = '';
