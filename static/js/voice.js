// Voice conversation handler for ElevenLabs Conversational AI
class VoiceConversation {
  constructor(formId, voiceId, language) {
    this.formId = formId;
    this.voiceId = voiceId;
    this.language = language;
    this.conversation = null;
    this.isActive = false;
    this.sessionId = null;
    this.transcript = [];
  }

  async initialize() {
    try {
      // Get ephemeral token from backend
      const tokenResponse = await fetch('/api/voice/token', {
        method: 'POST',
        headers: { 'Content-Type': 'application/json' },
        body: JSON.stringify({ form_id: this.formId })
      });

      if (!tokenResponse.ok) {
        throw new Error('Failed to get voice token');
      }

      const tokenData = await tokenResponse.json();

      // Request microphone access for voice input
      this.mediaStream = await navigator.mediaDevices.getUserMedia({ audio: true });

      // Initialize server-based voice conversation
      this.conversation = new ServerVoiceConversation({
        voiceId: this.voiceId,
        formId: this.formId,
        language: this.language,
        onConnect: () => this.onConnect(),
        onDisconnect: () => this.onDisconnect(),
        onMessage: (message) => this.onMessage(message),
        onError: (error) => this.onError(error),
        onTranscript: (transcript) => this.onTranscript(transcript)
      });

      // Start session tracking
      await this.startSession();

      return true;
    } catch (error) {
      console.error('Failed to initialize voice conversation:', error);
      return false;
    }
  }

  async startSession() {
    try {
      // Create a session in the backend
      const response = await fetch('/api/voice/session/start', {
        method: 'POST',
        headers: { 'Content-Type': 'application/json' },
        body: JSON.stringify({
          form_id: this.formId,
          device_id: await this.getDeviceId()
        })
      });

      const data = await response.json();
      this.sessionId = data.session_id;
    } catch (error) {
      console.error('Failed to start session:', error);
    }
  }

  async getDeviceId() {
    // Simple device fingerprinting
    const canvas = document.createElement('canvas');
    const ctx = canvas.getContext('2d');
    ctx.textBaseline = 'top';
    ctx.font = '14px Arial';
    ctx.fillText('device_id', 2, 2);
    return canvas.toDataURL().slice(-50);
  }

  async start() {
    if (!this.conversation) {
      const initialized = await this.initialize();
      if (!initialized) {
        throw new Error('Failed to initialize conversation');
      }
    }

    // For real ElevenLabs SDK, conversation starts automatically after startSession()
    // For mock, call startConversation
    if (this.conversation.startConversation) {
      await this.conversation.startConversation();
    }
    this.isActive = true;
    this.updateUI('active');
  }

  async pause() {
    if (this.conversation && this.isActive) {
      // ElevenLabs SDK doesn't have pause - use end/start pattern or mock method
      if (this.conversation.pauseConversation) {
        await this.conversation.pauseConversation();
      }
      this.isActive = false;
      this.updateUI('paused');
    }
  }

  async end() {
    if (this.conversation) {
      // Use the correct ElevenLabs SDK method or mock method
      if (this.conversation.endSession) {
        await this.conversation.endSession();
      } else if (this.conversation.endConversation) {
        await this.conversation.endConversation();
      }
      this.isActive = false;
      this.updateUI('ended');

      // Save the conversation
      await this.saveConversation();
    }
  }

  async saveConversation() {
    if (!this.sessionId || this.transcript.length === 0) return;

    try {
      await fetch('/api/voice/session/save', {
        method: 'POST',
        headers: { 'Content-Type': 'application/json' },
        body: JSON.stringify({
          session_id: this.sessionId,
          form_id: this.formId,
          transcript: this.transcript,
          mode: 'voice'
        })
      });
    } catch (error) {
      console.error('Failed to save conversation:', error);
    }
  }

  onConnect() {
    console.log('Voice conversation connected');
    this.updateUI('connected');
  }

  onDisconnect() {
    console.log('Voice conversation disconnected');
    this.updateUI('disconnected');
  }

  onMessage(message) {
    console.log('Received message:', message);
    // Handle conversation messages
  }

  onError(error) {
    console.error('Voice conversation error:', error);
    this.updateUI('error');
  }

  onTranscript(transcript) {
    // Store transcript for later saving
    this.transcript.push({
      timestamp: new Date().toISOString(),
      speaker: transcript.speaker,
      text: transcript.text
    });

    // Update UI with transcript
    this.updateTranscript(transcript);
  }

  updateUI(state) {
    const visualizer = document.getElementById('visualizer');
    const rippleEffect = document.getElementById('ripple-effect');
    const startBtn = document.getElementById('start-btn');
    const pauseBtn = document.getElementById('pause-btn');
    const endBtn = document.getElementById('end-btn');

    switch(state) {
      case 'active':
      case 'connected':
        // Show ripple animation when conversation is active
        if (rippleEffect) rippleEffect.classList.remove('hidden');
        if (visualizer) visualizer.classList.add('voice-active');
        if (startBtn) {
          startBtn.disabled = true;
          startBtn.classList.add('opacity-50');
        }
        if (pauseBtn) {
          pauseBtn.disabled = false;
          pauseBtn.classList.remove('opacity-50');
        }
        if (endBtn) endBtn.disabled = false;
        break;

      case 'paused':
        // Hide ripple animation when paused
        if (rippleEffect) rippleEffect.classList.add('hidden');
        if (visualizer) visualizer.classList.remove('voice-active');
        if (startBtn) {
          startBtn.disabled = false;
          startBtn.classList.remove('opacity-50');
          startBtn.querySelector('span').textContent = 'Resume';
        }
        if (pauseBtn) {
          pauseBtn.disabled = true;
          pauseBtn.classList.add('opacity-50');
        }
        break;

      case 'ended':
      case 'disconnected':
        // Hide ripple animation when ended
        if (rippleEffect) rippleEffect.classList.add('hidden');
        if (visualizer) {
          visualizer.classList.remove('voice-active');
          visualizer.classList.add('opacity-50');
        }
        if (startBtn) startBtn.disabled = true;
        if (pauseBtn) pauseBtn.disabled = true;
        if (endBtn) endBtn.disabled = true;
        // Show completion message
        this.showCompletionMessage();
        break;

      case 'error':
        // Hide ripple animation on error
        if (rippleEffect) rippleEffect.classList.add('hidden');
        if (visualizer) {
          visualizer.classList.remove('voice-active');
          visualizer.classList.add('bg-red-400');
        }
        break;
    }
  }

  updateTranscript(transcript) {
    // Update transcript display if needed
    const transcriptContainer = document.getElementById('transcript');
    if (transcriptContainer) {
      const entry = document.createElement('div');
      entry.className = transcript.speaker === 'user' ? 'text-right' : 'text-left';
      entry.innerHTML = `
        <span class="text-xs text-gray-500">${transcript.speaker}</span>
        <p class="text-sm">${transcript.text}</p>
      `;
      transcriptContainer.appendChild(entry);
      transcriptContainer.scrollTop = transcriptContainer.scrollHeight;
    }
  }

  showCompletionMessage() {
    const container = document.querySelector('.flex-1');
    const message = document.createElement('div');
    message.className = 'mt-6 p-4 bg-green-100 rounded-lg text-center';
    message.innerHTML = `
      <h3 class="font-semibold text-green-800">Thank you!</h3>
      <p class="text-sm text-green-600 mt-1">Your response has been recorded.</p>
    `;
    container.appendChild(message);
  }
}

// Initialize on page load
document.addEventListener('DOMContentLoaded', () => {
  const formId = window.FORM_ID;
  const voiceId = window.VOICE_ID;
  const language = window.VOICE_LANGUAGE;

  if (!voiceId) {
    console.error('No voice ID provided');
    return;
  }

  if (!formId) {
    console.error('No form ID provided');
    return;
  }

  const conversation = new VoiceConversation(formId, voiceId, language);

  // Button handlers
  const startBtn = document.getElementById('start-btn');
  const pauseBtn = document.getElementById('pause-btn');
  const endBtn = document.getElementById('end-btn');

  if (startBtn) {
    startBtn.addEventListener('click', async () => {
      try {
        await conversation.start();
      } catch (error) {
        console.error('Failed to start conversation:', error);
        alert('Failed to start voice conversation. Please try again.');
      }
    });
  }

  if (pauseBtn) {
    pauseBtn.addEventListener('click', async () => {
      await conversation.pause();
    });
  }

  if (endBtn) {
    endBtn.addEventListener('click', async () => {
      if (confirm('Are you sure you want to end the conversation?')) {
        await conversation.end();
      }
    });
  }
});

// Server-based voice conversation using ElevenLabs API via backend
class ServerVoiceConversation {
  constructor(config) {
    this.config = config;
    this.isListening = false;
    this.mediaRecorder = null;
    this.audioChunks = [];
    this.currentAudio = null; // Track current playing audio
    this.isPlaying = false;
    console.log('Server voice conversation initialized:', config);
  }

  async startConversation() {
    console.log('Starting server-based voice conversation...');
    this.config.onConnect?.();

    // Start with greeting
    await this.speak('Hello! I\'m ready to help you with the survey. Shall we begin?');

    // Start listening for voice input
    this.startListening();
  }

  async speak(text) {
    try {
      // Stop current audio if playing (interruption)
      if (this.currentAudio && !this.currentAudio.paused) {
        this.currentAudio.pause();
        this.currentAudio = null;
      }

      const response = await fetch('/api/voice/speak', {
        method: 'POST',
        headers: { 'Content-Type': 'application/json' },
        body: JSON.stringify({
          text: text,
          voice_id: this.config.voiceId
        })
      });

      if (response.ok) {
        const audioBlob = await response.blob();
        const audioUrl = URL.createObjectURL(audioBlob);
        const audio = new Audio(audioUrl);

        this.currentAudio = audio;
        this.isPlaying = true;

        audio.onended = () => {
          URL.revokeObjectURL(audioUrl);
          this.isPlaying = false;
          this.currentAudio = null;
        };

        await audio.play();

        // Update transcript
        this.config.onTranscript?.({
          speaker: 'assistant',
          text: text
        });
      }
    } catch (error) {
      console.error('TTS error:', error);
      this.isPlaying = false;
    }
  }

  async startListening() {
    console.log('Starting voice recognition...');

    if (!('webkitSpeechRecognition' in window) && !('SpeechRecognition' in window)) {
      console.error('Speech recognition not supported');
      const status = document.getElementById('status-message');
      if (status) {
        status.textContent = 'Your browser does not support voice input.';
        status.classList.remove('hidden');
        status.classList.add('text-red-500', 'font-semibold');
      }

      const startBtn = document.getElementById('start-btn');
      const pauseBtn = document.getElementById('pause-btn');
      const endBtn = document.getElementById('end-btn');
      [startBtn, pauseBtn, endBtn].forEach((btn) => {
        if (btn) {
          btn.disabled = true;
          btn.classList.add('opacity-50');
        }
      });
      return;
    }

    const SpeechRecognition = window.SpeechRecognition || window.webkitSpeechRecognition;
    this.recognition = new SpeechRecognition();

    this.recognition.continuous = true;
    this.recognition.interimResults = true;
<<<<<<< HEAD
    this.recognition.lang = 'en-US'; // Could be dynamic based on form settings

=======
    this.recognition.lang = this.config.language || 'en-US'; // Use configured language or default
    
>>>>>>> 99e00f84
    this.recognition.onresult = (event) => {
      let interimTranscript = '';
      let finalTranscript = '';

      for (let i = event.resultIndex; i < event.results.length; i++) {
        const transcript = event.results[i][0].transcript;
        if (event.results[i].isFinal) {
          finalTranscript += transcript;
        } else {
          interimTranscript += transcript;
        }
      }

      // Handle interruption - if user starts speaking while AI is talking
      if (interimTranscript && this.isPlaying) {
        console.log('User interrupting...');
        // Stop current audio
        if (this.currentAudio && !this.currentAudio.paused) {
          this.currentAudio.pause();
          this.currentAudio = null;
          this.isPlaying = false;
        }
      }

      if (finalTranscript) {
        console.log('User said:', finalTranscript);
        this.handleUserSpeech(finalTranscript);
      }
    };

    this.recognition.onerror = (event) => {
      console.error('Speech recognition error:', event.error);
      if (event.error === 'no-speech') {
        // Restart listening after a brief pause
        setTimeout(() => this.startListening(), 1000);
      }
    };

    this.recognition.onend = () => {
      if (this.isListening) {
        // Restart recognition to keep listening
        setTimeout(() => this.recognition.start(), 100);
      }
    };

    this.isListening = true;
    this.recognition.start();
  }

  async handleUserSpeech(transcript) {
    // Add to transcript
    this.config.onTranscript?.({
      speaker: 'user',
      text: transcript
    });

    // Send to conversation API for response
    try {
      const response = await fetch('/api/voice/conversation', {
        method: 'POST',
        headers: { 'Content-Type': 'application/json' },
        body: JSON.stringify({
          form_id: this.config.formId,
          user_input: transcript,
          voice_id: this.config.voiceId
        })
      });

      if (response.ok) {
        const data = await response.json();
        if (data.response) {
          await this.speak(data.response);
        }
      }
    } catch (error) {
      console.error('Conversation API error:', error);
    }
  }

  async pauseConversation() {
    console.log('Pausing server conversation...');
    this.stopListening();
  }

  async endConversation() {
    console.log('Ending server conversation...');
    this.stopListening();
    this.config.onDisconnect?.();
  }

  stopListening() {
    this.isListening = false;
    if (this.recognition) {
      this.recognition.stop();
    }
    if (this.mediaRecorder) {
      this.mediaRecorder.stop();
    }
  }
};<|MERGE_RESOLUTION|>--- conflicted
+++ resolved
@@ -412,13 +412,7 @@
 
     this.recognition.continuous = true;
     this.recognition.interimResults = true;
-<<<<<<< HEAD
-    this.recognition.lang = 'en-US'; // Could be dynamic based on form settings
-
-=======
     this.recognition.lang = this.config.language || 'en-US'; // Use configured language or default
-    
->>>>>>> 99e00f84
     this.recognition.onresult = (event) => {
       let interimTranscript = '';
       let finalTranscript = '';
